--- conflicted
+++ resolved
@@ -5,7 +5,7 @@
         <variable name="moduleName" expression="" defaultValue="&quot;moduleName&quot;" alwaysStopAt="true"/>
         <variable name="ControllerName" expression="" defaultValue="&quot;ControllerName&quot;" alwaysStopAt="true"/>
         <variable name="dependency" expression="" defaultValue="&quot;dependency&quot;" alwaysStopAt="true"/>
-        <variable name="activateFunction" expression="" defaultValue="" alwaysStopAt="true"/>
+        <variable name="activateFunction" expression="" defaultValue="&quot;code&quot;" alwaysStopAt="true"/>
         <context>
             <option name="HTML_TEXT" value="false"/>
             <option name="HTML" value="false"/>
@@ -33,20 +33,11 @@
         </context>
     </template>
     <template name="ngdirective"
-<<<<<<< HEAD
-              value="(function() {&#10;    'use strict';&#10;&#10;    angular&#10;        .module('$moduleName$')&#10;        .directive('$directiveName$', $directiveName$);&#10;&#10;    $directiveName$.$inject = ['$dependency$'];&#10;&#10;    /* @ngInject */&#10;    function $directiveName$($dependency$) {&#10;        // Usage:&#10;        //  $directiveUsage$&#10;        // Creates:&#10;        //  $directiveCreates$&#10;        var directive = {&#10;            bindToController: true,&#10;            controller: $ControllerName$,&#10;            controllerAs: 'vm',&#10;            link: link,&#10;            restrict: 'A',&#10;            scope: {}&#10;        };&#10;        return directive;&#10;&#10;        function link(scope, element, attrs) {&#10;            $linkFunction$&#10;        }&#10;    }&#10;&#10;    $ControllerName$.$inject = ['$dependency$'];&#10;&#10;    /* @ngInject */&#10;    function $ControllerName$($dependency$) {&#10;        $ControllerNameFunction$&#10;    }&#10;&#10;})();&#10;&#10;$END$"
-=======
               value="(function() {&#10;    'use strict';&#10;&#10;    angular&#10;        .module('$moduleName$')&#10;        .directive('$directiveName$', $directiveName$);&#10;&#10;    $directiveName$.$inject = ['$dependency$'];&#10;&#10;    /* @ngInject */&#10;    function $directiveName$($dependency$) {&#10;        var directive = {&#10;            bindToController: true,&#10;            controller: $ControllerName$,&#10;            controllerAs: 'vm',&#10;            link: link,&#10;            restrict: 'A',&#10;            scope: {}&#10;        };&#10;        return directive;&#10;&#10;        function link(scope, element, attrs) {&#10;            $linkFunction$&#10;        }&#10;    }&#10;&#10;    $ControllerName$.$inject = ['$dependency$'];&#10;&#10;    /* @ngInject */&#10;    function $ControllerName$($dependency$) {&#10;        $ControllerNameFunction$&#10;    }&#10;&#10;})();&#10;&#10;$END$"
->>>>>>> 59f525b9
               description="Creates an Angular controller" toReformat="true" toShortenFQNames="true">
         <variable name="moduleName" expression="" defaultValue="&quot;moduleName&quot;" alwaysStopAt="true"/>
         <variable name="directiveName" expression="" defaultValue="&quot;directiveName&quot;" alwaysStopAt="true"/>
         <variable name="dependency" expression="" defaultValue="&quot;dependency&quot;" alwaysStopAt="true"/>
-<<<<<<< HEAD
-        <variable name="directiveUsage" expression="" defaultValue="" alwaysStopAt="true"/>
-        <variable name="directiveCreates" expression="" defaultValue="" alwaysStopAt="true"/>
-=======
->>>>>>> 59f525b9
         <variable name="ControllerName" expression="" defaultValue="&quot;ControllerName&quot;" alwaysStopAt="true"/>
         <variable name="linkFunction" expression="" defaultValue="" alwaysStopAt="true"/>
         <variable name="ControllerNameFunction" expression="" defaultValue="" alwaysStopAt="true"/>
@@ -83,7 +74,7 @@
         <variable name="factoryName" expression="" defaultValue="&quot;factoryName&quot;" alwaysStopAt="true"/>
         <variable name="dependency" expression="" defaultValue="&quot;dependency&quot;" alwaysStopAt="true"/>
         <variable name="functionName" expression="" defaultValue="&quot;functionName&quot;" alwaysStopAt="true"/>
-        <variable name="functionNameFunction" expression="" defaultValue="" alwaysStopAt="true"/>
+        <variable name="functionNameFunction" expression="" defaultValue="&quot;code&quot;" alwaysStopAt="true"/>
         <context>
             <option name="HTML_TEXT" value="false"/>
             <option name="HTML" value="false"/>
@@ -180,7 +171,7 @@
         <variable name="ServiceName" expression="" defaultValue="&quot;ServiceName&quot;" alwaysStopAt="true"/>
         <variable name="dependency" expression="" defaultValue="&quot;dependency&quot;" alwaysStopAt="true"/>
         <variable name="functionName" expression="" defaultValue="&quot;functionName&quot;" alwaysStopAt="true"/>
-        <variable name="functionNameFunction" expression="" defaultValue="" alwaysStopAt="true"/>
+        <variable name="functionNameFunction" expression="" defaultValue="&quot;code&quot;" alwaysStopAt="true"/>
         <context>
             <option name="HTML_TEXT" value="false"/>
             <option name="HTML" value="false"/>
@@ -212,7 +203,7 @@
               description="Defines a configuration phase function" toReformat="false" toShortenFQNames="true">
         <variable name="config" expression="" defaultValue="&quot;config&quot;" alwaysStopAt="true"/>
         <variable name="dependency" expression="" defaultValue="&quot;dependency&quot;" alwaysStopAt="true"/>
-        <variable name="configFunction" expression="" defaultValue="" alwaysStopAt="true"/>
+        <variable name="configFunction" expression="" defaultValue="&quot;code&quot;" alwaysStopAt="true"/>
         <context>
             <option name="HTML_TEXT" value="false"/>
             <option name="HTML" value="false"/>
@@ -278,7 +269,7 @@
               description="Defines a run phase function" toReformat="false" toShortenFQNames="true">
         <variable name="runName" expression="" defaultValue="&quot;Name&quot;" alwaysStopAt="true"/>
         <variable name="dependency" expression="" defaultValue="&quot;dependency&quot;" alwaysStopAt="true"/>
-        <variable name="runNameFunction" expression="" defaultValue="" alwaysStopAt="true"/>
+        <variable name="runNameFunction" expression="" defaultValue="&quot;code&quot;" alwaysStopAt="true"/>
         <context>
             <option name="HTML_TEXT" value="false"/>
             <option name="HTML" value="false"/>
