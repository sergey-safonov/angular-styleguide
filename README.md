# AngularJS Style Guide

*Opinionated AngularJS style guide for teams by [@john_papa](//twitter.com/john_papa)*

If you are looking for an opinionated style guide for syntax, conventions, and structuring AngularJS applications, then step right in. These styles are based on my development experience with [AngularJS](//angularjs.org), presentations, [Pluralsight training courses](http://pluralsight.com/training/Authors/Details/john-papa) and working in teams. 

>If you like this guide, check out my [AngularJS Patterns: Clean Code](http://jpapa.me/ngclean) course at Pluralsight.

The purpose of this style guide is to provide guidance on building AngularJS applications by showing the conventions I use and, more importantly, why I choose them. 

## Community Awesomeness and Credit
Never work in a vacuum. I find that the AngularJS community is an incredible group who are passionate about sharing experiences. As such, a friend and AngularJS expert Todd Motto and I have collaborated on many styles and conventions. We agree on most, and some we diverge. I encourage you to check out [Todd's guidelines](https://github.com/toddmotto/angularjs-styleguide) to get a sense for his approach and how it compares.

Many of my styles have been from the many pair programming sessions [Ward Bell](http://twitter.com/wardbell) and I have had. While we don't always agree, my friend Ward has certainly helped influence the ultimate evolution of this guide.

## See the Styles in a Sample App
While this guide explains the *what*, *why* and *how*, I find it helpful to see them in practice. This guide is accompanied by a sample application that follows these styles and patterns. You can find the [sample application (named modular) here](https://github.com/johnpapa/ng-demos) in the `modular` folder. Feel free to grab it, clone it, or fork it. [Instructions on running it are in its readme](https://github.com/johnpapa/ng-demos/tree/master/modular).

##Translations 
[Translations of this Angular style guide](https://github.com/johnpapa/angularjs-styleguide/tree/master/i18n) are maintained by the community and can be found here.

## Table of Contents

  1. [Single Responsibility](#single-responsibility)
  1. [IIFE](#iife)
  1. [Modules](#modules)
  1. [Controllers](#controllers)
  1. [Services](#services)
  1. [Factories](#factories)
  1. [Data Services](#data-services)
  1. [Directives](#directives)
  1. [Resolving Promises for a Controller](#resolving-promises-for-a-controller)
  1. [Manual Annotating for Dependency Injection](#manual-annotating-for-dependency-injection)
  1. [Minification and Annotation](#minification-and-annotation)
  1. [Exception Handling](#exception-handling)
  1. [Naming](#naming)
  1. [Application Structure LIFT Principle](#application-structure-lift-principle)
  1. [Application Structure](#application-structure)
  1. [Modularity](#modularity)
  1. [Startup Logic](#startup-logic)
  1. [Angular $ Wrapper Services](#angular--wrapper-services)
  1. [Testing](#testing)
  1. [Animations](#animations) 
  1. [Comments](#comments)
  1. [JSHint](#js-hint)
  1. [Constants](#constants)
  1. [File Templates and Snippets](#file-templates-and-snippets)
  1. [AngularJS Docs](#angularjs-docs)
  1. [Contributing](#contributing)
  1. [License](#license)

## Single Responsibility

### Rule of 1 
###### [Style [Y001](#style-y001)]

  - Define 1 component per file.

  The following example defines the `app` module and its dependencies, defines a controller, and defines a factory all in the same file.

  ```javascript
  /* avoid */
  angular
      .module('app', ['ngRoute'])
      .controller('SomeController', SomeController)
      .factory('someFactory', someFactory);
    
  function SomeController() { }

  function someFactory() { }
  ```

  The same components are now separated into their own files.

  ```javascript
  /* recommended */

  // app.module.js
  angular
      .module('app', ['ngRoute']);
  ```

  ```javascript
  /* recommended */

  // someController.js
  angular
      .module('app')
      .controller('SomeController', SomeController);

  function SomeController() { }
  ```

  ```javascript
  /* recommended */

  // someFactory.js
  angular
      .module('app')
      .factory('someFactory', someFactory);
    
  function someFactory() { }
  ```

**[Back to top](#table-of-contents)**

## IIFE
### JavaScript Closures
###### [Style [Y010](#style-y010)]

  - Wrap AngularJS components in an Immediately Invoked Function Expression (IIFE). 

  *Why?*: An IIFE removes variables from the global scope. This helps prevent variables and function declarations from living longer than expected in the global scope, which also helps avoid variable collisions.

  *Why?*: When your code is minified and bundled into a single file for deployment to a production server, you could have collisions of variables and many global variables. An IIFE protects you against both of these by providing variable scope for each file.

  ```javascript
  /* avoid */
  // logger.js
  angular
      .module('app')
      .factory('logger', logger);

  // logger function is added as a global variable  
  function logger() { }

  // storage.js
  angular
      .module('app')
      .factory('storage', storage);

  // storage function is added as a global variable  
  function storage() { }
  ```

  ```javascript
  /**
   * recommended 
   *
   * no globals are left behind 
   */

  // logger.js
  (function() {
      'use strict';

      angular
          .module('app')
          .factory('logger', logger);

      function logger() { }
  })();

  // storage.js
  (function() {
      'use strict';

      angular
          .module('app')
          .factory('storage', storage);

      function storage() { }
  })();
  ```

  - Note: For brevity only, the rest of the examples in this guide may omit the IIFE syntax. 

  - Note: IIFE's prevent test code from reaching private members like regular expressions or helper functions which are often good to unit test directly on their own. However you can test these through accessible members or by exposing them through their own component. For example placing helper functions, regular expressions or constants in their own factory or constant.

**[Back to top](#table-of-contents)**

## Modules

### Avoid Naming Collisions
###### [Style [Y020](#style-y020)]

  - Use unique naming conventions with separators for sub-modules. 

  *Why?*: Unique names help avoid module name collisions. Separators help define modules and their submodule hierarchy. For example `app` may be your root module while `app.dashboard` and `app.users` may be modules that are used as dependencies of `app`. 

### Definitions (aka Setters)
###### [Style [Y021](#style-y021)]

  - Declare modules without a variable using the setter syntax. 

  *Why?*: With 1 component per file, there is rarely a need to introduce a variable for the module.
  
  ```javascript
  /* avoid */
  var app = angular.module('app', [
      'ngAnimate',
      'ngRoute',
      'app.shared',
      'app.dashboard'
  ]);
  ```

  Instead use the simple setter syntax.

  ```javascript
  /* recommended */
  angular
      .module('app', [
          'ngAnimate',
          'ngRoute',
          'app.shared',
          'app.dashboard'
      ]);
  ```

### Getters
###### [Style [Y022](#style-y022)]

  - When using a module, avoid using a variable and instead use chaining with the getter syntax.

  *Why?*: This produces more readable code and avoids variable collisions or leaks.

  ```javascript
  /* avoid */
  var app = angular.module('app');
  app.controller('SomeController', SomeController);

  function SomeController() { }
  ```

  ```javascript
  /* recommended */
  angular
      .module('app')
      .controller('SomeController', SomeController);

  function SomeController() { }
  ```

### Setting vs Getting
###### [Style [Y023](#style-y023)]

  - Only set once and get for all other instances.

  *Why?*: A module should only be created once, then retrieved from that point and after.

    - Use `angular.module('app', []);` to set a module.
    - Use `angular.module('app');` to get a module. 

### Named vs Anonymous Functions
###### [Style [Y024](#style-y024)]

  - Use named functions instead of passing an anonymous function in as a callback. 

  *Why?*: This produces more readable code, is much easier to debug, and reduces the amount of nested callback code.

  ```javascript
  /* avoid */
  angular
      .module('app')
      .controller('Dashboard', function() { })
      .factory('logger', function() { });
  ```

  ```javascript
  /* recommended */

  // dashboard.js
  angular
      .module('app')
      .controller('Dashboard', Dashboard);

  function Dashboard() { }
  ```

  ```javascript
  // logger.js
  angular
      .module('app')
      .factory('logger', logger);

  function logger() { }
  ```

**[Back to top](#table-of-contents)**

## Controllers

### controllerAs View Syntax
###### [Style [Y030](#style-y030)]

  - Use the [`controllerAs`](http://www.johnpapa.net/do-you-like-your-angular-controllers-with-or-without-sugar/) syntax over the `classic controller with $scope` syntax. 

  *Why?*: Controllers are constructed, "newed" up, and provide a single new instance, and the `controllerAs` syntax is closer to that of a JavaScript constructor than the `classic $scope syntax`. 

  *Why?*: It promotes the use of binding to a "dotted" object in the View (e.g. `customer.name` instead of `name`), which is more contextual, easier to read, and avoids any reference issues that may occur without "dotting".

  *Why?*: Helps avoid using `$parent` calls in Views with nested controllers.

  ```html
  <!-- avoid -->
  <div ng-controller="Customer">
      {{ name }}
  </div>
  ```

  ```html
  <!-- recommended -->
  <div ng-controller="Customer as customer">
      {{ customer.name }}
  </div>
  ```

### controllerAs Controller Syntax
###### [Style [Y031](#style-y031)]

  - Use the `controllerAs` syntax over the `classic controller with $scope` syntax. 

  - The `controllerAs` syntax uses `this` inside controllers which gets bound to `$scope`

  *Why?*: `controllerAs` is syntactic sugar over `$scope`. You can still bind to the View and still access `$scope` methods.

  *Why?*: Helps avoid the temptation of using `$scope` methods inside a controller when it may otherwise be better to avoid them or move them to a factory. Consider using `$scope` in a factory, or if in a controller just when needed. For example when publishing and subscribing events using [`$emit`](https://docs.angularjs.org/api/ng/type/$rootScope.Scope#$emit), [`$broadcast`](https://docs.angularjs.org/api/ng/type/$rootScope.Scope#$broadcast), or [`$on`](https://docs.angularjs.org/api/ng/type/$rootScope.Scope#$on) consider moving these uses to a factory and invoke from the controller. 

  ```javascript
  /* avoid */
  function Customer($scope) {
      $scope.name = {};
      $scope.sendMessage = function() { };
  }
  ```

  ```javascript
  /* recommended - but see next section */
  function Customer() {
      this.name = {};
      this.sendMessage = function() { };
  }
  ```

### controllerAs with vm
###### [Style [Y032](#style-y032)]

  - Use a capture variable for `this` when using the `controllerAs` syntax. Choose a consistent variable name such as `vm`, which stands for ViewModel.
  
  *Why?*: The `this` keyword is contextual and when used within a function inside a controller may change its context. Capturing the context of `this` avoids encountering this problem.

  ```javascript
  /* avoid */
  function Customer() {
      this.name = {};
      this.sendMessage = function() { };
  }
  ```

  ```javascript
  /* recommended */
  function Customer() {
      var vm = this;
      vm.name = {};
      vm.sendMessage = function() { };
  }
  ```

  Note: You can avoid any [jshint](http://www.jshint.com/) warnings by placing the comment below above the line of code. However it is not needed when the function is named using UpperCasing, as this convention means it is a constructor function, which is what a controller is in Angular.

  ```javascript
  /* jshint validthis: true */
  var vm = this;
  ```

  Note: When creating watches in a controller using `controller as`, you can watch the `vm.*` member using the following syntax. (Create watches with caution as they add more load to the digest cycle.)

  ```html
  <input ng-model="vm.title"/>
  ```

  ```javascript
  function SomeController($scope, $log) {
      var vm = this;
      vm.title = 'Some Title';

      $scope.$watch('vm.title', function(current, original) {
          $log.info('vm.title was %s', original);
          $log.info('vm.title is now %s', current);
      });
  }
  ```

### Bindable Members Up Top
###### [Style [Y033](#style-y033)]

  - Place bindable members at the top of the controller, alphabetized, and not spread through the controller code.

    *Why?*: Placing bindable members at the top makes it easy to read and helps you instantly identify which members of the controller can be bound and used in the View. 

    *Why?*: Setting anonymous functions in-line can be easy, but when those functions are more than 1 line of code they can reduce the readability. Defining the functions below the bindable members (the functions will be hoisted) moves the implementation details down, keeps the bindable members up top, and makes it easier to read. 

  ```javascript
  /* avoid */
  function Sessions() {
      var vm = this;

      vm.gotoSession = function() {
        /* ... */
      };
      vm.refresh = function() {
        /* ... */
      };
      vm.search = function() {
        /* ... */
      };
      vm.sessions = [];
      vm.title = 'Sessions';
  ```

  ```javascript
  /* recommended */
  function Sessions() {
      var vm = this;

      vm.gotoSession = gotoSession;
      vm.refresh = refresh;
      vm.search = search;
      vm.sessions = [];
      vm.title = 'Sessions';

      ////////////

      function gotoSession() {
        /* */
      }

      function refresh() {
        /* */
      }

      function search() {
        /* */
      }
  ```

    ![Controller Using "Above the Fold"](https://raw.githubusercontent.com/johnpapa/angularjs-styleguide/master/assets/above-the-fold-1.png)

  Note: If the function is a 1 liner consider keeping it right up top, as long as readability is not affected.

  ```javascript
  /* avoid */
  function Sessions(data) {
      var vm = this;

      vm.gotoSession = gotoSession;
      vm.refresh = function() {
          /** 
           * lines 
           * of
           * code
           * affects
           * readability
           */
      };
      vm.search = search;
      vm.sessions = [];
      vm.title = 'Sessions';
  ```

  ```javascript
  /* recommended */
  function Sessions(dataservice) {
      var vm = this;

      vm.gotoSession = gotoSession;
      vm.refresh = dataservice.refresh; // 1 liner is OK
      vm.search = search;
      vm.sessions = [];
      vm.title = 'Sessions';
  ```

### Function Declarations to Hide Implementation Details
###### [Style [Y034](#style-y034)]

  - Use function declarations to hide implementation details. Keep your bindable members up top. When you need to bind a function in a controller, point it to a function declaration that appears later in the file. This is tied directly to the section Bindable Members Up Top. For more details see [this post](http://www.johnpapa.net/angular-function-declarations-function-expressions-and-readable-code).

    *Why?*: Placing bindable members at the top makes it easy to read and helps you instantly identify which members of the controller can be bound and used in the View. (Same as above.)

    *Why?*: Placing the implementation details of a function later in the file moves that complexity out of view so you can see the important stuff up top.

    *Why?*: Function declaration are hoisted so there are no concerns over using a function before it is defined (as there would be with function expressions).

    *Why?*: You never have to worry with function declarations that moving `var a` before `var b` will break your code because `a` depends on `b`.

    *Why?*: Order is critical with function expressions 

  ```javascript
  /** 
   * avoid 
   * Using function expressions.
   */
  function Avengers(dataservice, logger) {
      var vm = this;
      vm.avengers = [];
      vm.title = 'Avengers';

      var activate = function() {
          return getAvengers().then(function() {
              logger.info('Activated Avengers View');
          });
      }

      var getAvengers = function() {
          return dataservice.getAvengers().then(function(data) {
              vm.avengers = data;
              return vm.avengers;
          });
      }

      vm.getAvengers = getAvengers;

      activate();
  }
  ```

  Notice that the important stuff is scattered in the preceding example. In the example below, notice that the important stuff is up top. For example, the members bound to the controller such as `vm.avengers` and `vm.title`. The implementation details are down below. This is just easier to read.

  ```javascript
  /*
   * recommend
   * Using function declarations
   * and bindable members up top.
   */
  function Avengers(dataservice, logger) {
      var vm = this;
      vm.avengers = [];
      vm.getAvengers = getAvengers;
      vm.title = 'Avengers';

      activate();

      function activate() {
          return getAvengers().then(function() {
              logger.info('Activated Avengers View');
          });
      }

      function getAvengers() {
          return dataservice.getAvengers().then(function(data) {
              vm.avengers = data;
              return vm.avengers;
          });
      }
  }
  ```

### Defer Controller Logic
###### [Style [Y035](#style-y035)]

  - Defer logic in a controller by delegating to services and factories.

    *Why?*: Logic may be reused by multiple controllers when placed within a service and exposed via a function.

    *Why?*: Logic in a service can more easily be isolated in a unit test, while the calling logic in the controller can be easily mocked.

    *Why?*: Removes dependencies and hides implementation details from the controller.

  ```javascript

  /* avoid */
  function Order($http, $q, config, userInfo) {
      var vm = this;
      vm.checkCredit = checkCredit;
      vm.isCreditOk;
      vm.total = 0;

      function checkCredit() {
          var settings = {};
          // Get the credit service base URL from config
          // Set credit service required headers
          // Prepare URL query string or data object with request data
          // Add user-identifying info so service gets the right credit limit for this user.
          // Use JSONP for this browser if it doesn't support CORS
          return $http.get(settings)
              .then(function(data) {
               // Unpack JSON data in the response object
                 // to find maxRemainingAmount
                 vm.isCreditOk = vm.total <= maxRemainingAmount
              })
              .catch(function(error) {
                 // Interpret error
                 // Cope w/ timeout? retry? try alternate service?
                 // Re-reject with appropriate error for a user to see
              });
      };
  }
  ```

  ```javascript
  /* recommended */
  function Order(creditService) {
      var vm = this;
      vm.checkCredit = checkCredit;
      vm.isCreditOk;
      vm.total = 0;

      function checkCredit() { 
         return creditService.isOrderTotalOk(vm.total)
      .then(function(isOk) { vm.isCreditOk = isOk; })
            .catch(showServiceError);
      };
  }
  ```

### Keep Controllers Focused
###### [Style [Y037](#style-y037)]

  - Define a controller for a view, and try not to reuse the controller for other views. Instead, move reusable logic to factories and keep the controller simple and focused on its view. 

    *Why?*: Reusing controllers with several views is brittle and good end to end (e2e) test coverage is required to ensure stability across large applications.

### Assigning Controllers
###### [Style [Y038](#style-y038)]

  - When a controller must be paired with a view and either component may be re-used by other controllers or views, define controllers along with their routes. 

    Note: If a View is loaded via another means besides a route, then use the `ng-controller="Avengers as vm"` syntax. 

    *Why?*: Pairing the controller in the route allows different routes to invoke different pairs of controllers and views. When controllers are assigned in the view using [`ng-controller`](https://docs.angularjs.org/api/ng/directive/ngController), that view is always associated with the same controller.

 ```javascript
  /* avoid - when using with a route and dynamic pairing is desired */

  // route-config.js
  angular
      .module('app')
      .config(config);

  function config($routeProvider) {
      $routeProvider
          .when('/avengers', {
            templateUrl: 'avengers.html'
          });
  }
  ```

  ```html
  <!-- avengers.html -->
  <div ng-controller="Avengers as vm">
  </div>
  ```

  ```javascript
  /* recommended */

  // route-config.js
  angular
      .module('app')
      .config(config);

  function config($routeProvider) {
      $routeProvider
          .when('/avengers', {
              templateUrl: 'avengers.html',
              controller: 'Avengers',
              controllerAs: 'vm'
          });
  }
  ```

  ```html
  <!-- avengers.html -->
  <div>
  </div>
  ```

**[Back to top](#table-of-contents)**

## Services

### Singletons
###### [Style [Y040](#style-y040)]

  - Services are instantiated with the `new` keyword, use `this` for public methods and variables. Since these are so similar to factories, use a factory instead for consistency. 

    Note: [All AngularJS services are singletons](https://docs.angularjs.org/guide/services). This means that there is only one instance of a given service per injector.

  ```javascript
  // service
  angular
      .module('app')
      .service('logger', logger);

  function logger() {
    this.logError = function(msg) {
      /* */
    };
  }
  ```

  ```javascript
  // factory
  angular
      .module('app')
      .factory('logger', logger);

  function logger() {
      return {
          logError: function(msg) {
            /* */
          }
     };
  }
  ```

**[Back to top](#table-of-contents)**

## Factories

### Single Responsibility
###### [Style [Y050](#style-y050)]

  - Factories should have a [single responsibility](http://en.wikipedia.org/wiki/Single_responsibility_principle), that is encapsulated by its context. Once a factory begins to exceed that singular purpose, a new factory should be created.

### Singletons
###### [Style [Y051](#style-y051)]

  - Factories are singletons and return an object that contains the members of the service.

    Note: [All AngularJS services are singletons](https://docs.angularjs.org/guide/services).

### Accessible Members Up Top
###### [Style [Y052](#style-y052)]

  - Expose the callable members of the service (it's interface) at the top, using a technique derived from the [Revealing Module Pattern](http://addyosmani.com/resources/essentialjsdesignpatterns/book/#revealingmodulepatternjavascript). 

    *Why?*: Placing the callable members at the top makes it easy to read and helps you instantly identify which members of the service can be called and must be unit tested (and/or mocked). 

    *Why?*: This is especially helpful when the file gets longer as it helps avoid the need to scroll to see what is exposed.

    *Why?*: Setting functions as you go can be easy, but when those functions are more than 1 line of code they can reduce the readability and cause more scrolling. Defining the callable interface via the returned service moves the implementation details down, keeps the callable interface up top, and makes it easier to read.

  ```javascript
  /* avoid */
  function dataService() {
    var someValue = '';
    function save() { 
      /* */
    };
    function validate() { 
      /* */
    };

    return {
        save: save,
        someValue: someValue,
        validate: validate
    };
  }
  ```

  ```javascript
  /* recommended */
  function dataService() {
      var someValue = '';
      var service = {
          save: save,
          someValue: someValue,
          validate: validate
      };
      return service;

      ////////////

      function save() { 
          /* */
      };

      function validate() { 
          /* */
      };
  }
  ```

  This way bindings are mirrored across the host object, primitive values cannot update alone using the revealing module pattern

    ![Factories Using "Above the Fold"](https://raw.githubusercontent.com/johnpapa/angularjs-styleguide/master/assets/above-the-fold-2.png)

### Function Declarations to Hide Implementation Details
###### [Style [Y053](#style-y053)]

  - Use function declarations to hide implementation details. Keep your accessible members of the factory up top. Point those to function declarations that appears later in the file. For more details see [this post](http://www.johnpapa.net/angular-function-declarations-function-expressions-and-readable-code).

    *Why?*: Placing accessible members at the top makes it easy to read and helps you instantly identify which functions of the factory you can access externally.

    *Why?*: Placing the implementation details of a function later in the file moves that complexity out of view so you can see the important stuff up top.

    *Why?*: Function declaration are hoisted so there are no concerns over using a function before it is defined (as there would be with function expressions).

    *Why?*: You never have to worry with function declarations that moving `var a` before `var b` will break your code because `a` depends on `b`.

    *Why?*: Order is critical with function expressions 

  ```javascript
  /**
   * avoid
   * Using function expressions
   */
   function dataservice($http, $location, $q, exception, logger) {
      var isPrimed = false;
      var primePromise;

      var getAvengers = function() {
          // implementation details go here
      };

      var getAvengerCount = function() {
          // implementation details go here
      };

      var getAvengersCast = function() {
         // implementation details go here
      };

      var prime = function() {
         // implementation details go here
      };

      var ready = function(nextPromises) {
          // implementation details go here
      };

      var service = {
          getAvengersCast: getAvengersCast,
          getAvengerCount: getAvengerCount,
          getAvengers: getAvengers,
          ready: ready
      };

      return service;
  }
  ```

  ```javascript
  /**
   * recommended
   * Using function declarations
   * and accessible members up top.
   */
  function dataservice($http, $location, $q, exception, logger) {
      var isPrimed = false;
      var primePromise;

      var service = {
          getAvengersCast: getAvengersCast,
          getAvengerCount: getAvengerCount,
          getAvengers: getAvengers,
          ready: ready
      };

      return service;

      ////////////

      function getAvengers() {
          // implementation details go here
      }

      function getAvengerCount() {
          // implementation details go here
      }

      function getAvengersCast() {
          // implementation details go here
      }

      function prime() {
          // implementation details go here
      }

      function ready(nextPromises) {
          // implementation details go here
      }
  }
  ```

**[Back to top](#table-of-contents)**

## Data Services

### Separate Data Calls
###### [Style [Y060](#style-y060)]

  - Refactor logic for making data operations and interacting with data to a factory. Make data services responsible for XHR calls, local storage, stashing in memory, or any other data operations.

    *Why?*: The controller's responsibility is for the presentation and gathering of information for the view. It should not care how it gets the data, just that it knows who to ask for it. Separating the data services moves the logic on how to get it to the data service, and lets the controller be simpler and more focused on the view.

    *Why?*: This makes it easier to test (mock or real) the data calls when testing a controller that uses a data service.

    *Why?*: Data service implementation may have very specific code to handle the data repository. This may include headers, how to talk to the data, or other services such as $http. Separating the logic into a data service encapsulates this logic in a single place hiding the implementation from the outside consumers (perhaps a controller), also making it easier to change the implementation.

  ```javascript
  /* recommended */

  // dataservice factory
  angular
      .module('app.core')
      .factory('dataservice', dataservice);

  dataservice.$inject = ['$http', 'logger'];

  function dataservice($http, logger) {
      return {
          getAvengers: getAvengers
      };

      function getAvengers() {
          return $http.get('/api/maa')
              .then(getAvengersComplete)
              .catch(getAvengersFailed);

          function getAvengersComplete(response) {
              return response.data.results;
          }

          function getAvengersFailed(error) {
              logger.error('XHR Failed for getAvengers.' + error.data);
          }
      }
  }
  ```
    
    Note: The data service is called from consumers, such as a controller, hiding the implementation from the consumers, as shown below.

  ```javascript
  /* recommended */

  // controller calling the dataservice factory
  angular
      .module('app.avengers')
      .controller('Avengers', Avengers);

  Avengers.$inject = ['dataservice', 'logger'];

  function Avengers(dataservice, logger) {
      var vm = this;
      vm.avengers = [];

      activate();

      function activate() {
          return getAvengers().then(function() {
              logger.info('Activated Avengers View');
          });
      }

      function getAvengers() {
          return dataservice.getAvengers()
              .then(function(data) {
                  vm.avengers = data;
                  return vm.avengers;
              });
      }
  }      
  ```

### Return a Promise from Data Calls
###### [Style [Y061](#style-y061)]

  - When calling a data service that returns a promise such as $http, return a promise in your calling function too.

    *Why?*: You can chain the promises together and take further action after the data call completes and resolves or rejects the promise.

  ```javascript
  /* recommended */

  activate();

  function activate() {
      /**
       * Step 1
       * Ask the getAvengers function for the
       * avenger data and wait for the promise
       */
      return getAvengers().then(function() {
          /**
           * Step 4
           * Perform an action on resolve of final promise
           */
          logger.info('Activated Avengers View');
      });
  }

  function getAvengers() {
        /**
         * Step 2
         * Ask the data service for the data and wait
         * for the promise
         */
        return dataservice.getAvengers()
            .then(function(data) {
                /**
                 * Step 3
                 * set the data and resolve the promise
                 */
                vm.avengers = data;
                return vm.avengers;
        });
  }
  ```

    **[Back to top](#table-of-contents)**

## Directives
### Limit 1 Per File
###### [Style [Y070](#style-y070)]

  - Create one directive per file. Name the file for the directive. 

    *Why?*: It is easy to mash all the directives in one file, but difficult to then break those out so some are shared across apps, some across modules, some just for one module. 

    *Why?*: One directive per file is easy to maintain.

  ```javascript
  /* avoid */
  /* directives.js */

  angular
      .module('app.widgets')

      /* order directive that is specific to the order module */
      .directive('orderCalendarRange', orderCalendarRange)

      /* sales directive that can be used anywhere across the sales app */
      .directive('salesCustomerInfo', salesCustomerInfo)

      /* spinner directive that can be used anywhere across apps */
      .directive('sharedSpinner', sharedSpinner);

  function orderCalendarRange() {
      /* implementation details */
  }

  function salesCustomerInfo() {
      /* implementation details */
  }

  function sharedSpinner() {
      /* implementation details */
  }
  ```

  ```javascript
  /* recommended */
  /* calendarRange.directive.js */

  /**
   * @desc order directive that is specific to the order module at a company named Acme
   * @example <div acme-order-calendar-range></div>
   */
  angular
      .module('sales.order')
      .directive('acmeOrderCalendarRange', orderCalendarRange);

  function orderCalendarRange() {
      /* implementation details */
  }
  ```

  ```javascript
  /* recommended */
  /* customerInfo.directive.js */

  /**
   * @desc spinner directive that can be used anywhere across the sales app at a company named Acme
   * @example <div acme-sales-customer-info></div>
   */    
  angular
      .module('sales.widgets')
      .directive('acmeSalesCustomerInfo', salesCustomerInfo);

  function salesCustomerInfo() {
      /* implementation details */
  }
  ```

  ```javascript
  /* recommended */
  /* spinner.directive.js */

  /**
   * @desc spinner directive that can be used anywhere across apps at a company named Acme
   * @example <div acme-shared-spinner></div>
   */
  angular
      .module('shared.widgets')
      .directive('acmeSharedSpinner', sharedSpinner);

  function sharedSpinner() {
      /* implementation details */
  }
  ```

    Note: There are many naming options for directives, especially since they can be used in narrow or wide scopes. Choose one that makes the directive and it's file name distinct and clear. Some examples are below, but see the naming section for more recommendations.

### Manipulate DOM in a Directive
###### [Style [Y072](#style-y072)]

  - When manipulating the DOM directly, use a directive. If alternative ways can be used such as using CSS to set styles or the [animation services](https://docs.angularjs.org/api/ngAnimate), Angular templating, [`ngShow`](https://docs.angularjs.org/api/ng/directive/ngShow) or [`ngHide`](https://docs.angularjs.org/api/ng/directive/ngHide), then use those instead. For example, if the directive simply hides and shows, use ngHide/ngShow. 

    *Why?*: DOM manipulation can be difficult to test, debug, and there are often better ways (e.g. CSS, animations, templates)

### Provide a Unique Directive Prefix
###### [Style [Y073](#style-y073)]

  - Provide a short, unique and descriptive directive prefix such as `acmeSalesCustomerInfo` which is declared in HTML as `acme-sales-customer-info`.

    *Why?*: The unique short prefix identifies the directive's context and origin. For example a prefix of `cc-` may indicate that the directive is part of a CodeCamper app while `acme-` may indicate a directive for the Acme company. 

    Note: Avoid `ng-` as these are reserved for AngularJS directives. Research widely used directives to avoid naming conflicts, such as `ion-` for the [Ionic Framework](http://ionicframework.com/). 

### Restrict to Elements and Attributes
###### [Style [Y074](#style-y074)]

  - When creating a directive that makes sense as a stand-alone element, allow restrict `E` (custom element) and optionally restrict `A` (custom attribute). Generally, if it could be its own control, `E` is appropriate. General guideline is allow `EA` but lean towards implementing as an element when its stand-alone and as an attribute when it enhances its existing DOM element.

    *Why?*: It makes sense.

    *Why?*: While we can allow the directive to be used as a class, if the directive is truly acting as an element it makes more sense as an element or at least as an attribute.

    Note: EA is the default for AngularJS 1.3 +

  ```html
  <!-- avoid -->
  <div class="my-calendar-range"></div>
  ```

  ```javascript
  /* avoid */
  angular
      .module('app.widgets')
      .directive('myCalendarRange', myCalendarRange);

  function myCalendarRange() {
      var directive = {
          link: link,
          templateUrl: '/template/is/located/here.html',
          restrict: 'C'
      };
      return directive;

      function link(scope, element, attrs) {
        /* */
      }
  }
  ```

  ```html
  <!-- recommended -->
  <my-calendar-range></my-calendar-range>
  <div my-calendar-range></div>
  ```
  
  ```javascript
  /* recommended */
  angular
      .module('app.widgets')
      .directive('myCalendarRange', myCalendarRange);

  function myCalendarRange() {
      var directive = {
          link: link,
          templateUrl: '/template/is/located/here.html',
          restrict: 'EA'
      };
      return directive;

      function link(scope, element, attrs) {
        /* */
      }
  }
  ```

### Directives and ControllerAs
###### [Style [Y075](#style-y075)]

  - Use `controller as` syntax with a directive to be consistent with using `controller as` with view and controller pairings.

    *Why?*: It makes sense and it's not difficult.

    Note: The directive below demonstrates some of the ways you can use scope inside of link and directive controllers, using controllerAs. I in-lined the template just to keep it all in one place. 

    Note: Regarding dependency injection, see [Manually Identify Dependencies](#manual-annotating-for-dependency-injection).

    Note: Note that the directive's controller is outside the directive's closure. This style eliminates issues where the injection gets created as unreachable code after a `return`.

  ```html
  <div my-example max="77"></div>
  ```

  ```javascript
  angular
      .module('app')
      .directive('myExample', myExample);

  function myExample() {
      var directive = {
          restrict: 'EA',
          templateUrl: 'app/feature/example.directive.html',
          scope: {
              max: '='
          },
          link: linkFunc,
<<<<<<< HEAD
          controller : ExampleController,
          controllerAs: 'vm',
          bindToController: true // because the scope is isolated
=======
          controller: ExampleController,
          controllerAs: 'vm'
>>>>>>> d7f3387e
      };
      
      return directive;

      function linkFunc(scope, el, attr, ctrl) {
          console.log('LINK: scope.vm.min = %i', scope.vm.min);
          console.log('LINK: scope.vm.max = %i', scope.vm.max);
      }
  }

  ExampleController.$inject = ['$scope'];

  function ExampleController($scope) {
      // Injecting $scope just for comparison
      var vm = this;

      vm.min = 3; 
      console.log('CTRL: $scope.vm.max = %i', $scope.vm.max);
      console.log('CTRL: vm.min = %i', vm.min);
      console.log('CTRL: vm.max = %i', vm.max);
  }
  ```

  ```html
  /* example.directive.html */
  <div>hello world</div>
  <div>max={{vm.max}}<input ng-model="vm.max"/></div>
  <div>min={{vm.min}}<input ng-model="vm.min"/></div>
  ```

**[Back to top](#table-of-contents)**

## Resolving Promises for a Controller

### Controller Activation Promises
###### [Style [Y080](#style-y080)]

  - Resolve start-up logic for a controller in an `activate` function.
     
    *Why?*: Placing start-up logic in a consistent place in the controller makes it easier to locate, more consistent to test, and helps avoid spreading out the activation logic across the controller.

    *Why?*: The controller `activate` makes it convenient to re-use the logic for a refresh for the controller/View, keeps the logic together, gets the user to the View faster, makes animations easy on the `ng-view` or `ui-view`, and feels snappier to the user.

    Note: If you need to conditionally cancel the route before you start use the controller, use a [route resolve](#style-y081) instead.
    
  ```javascript
  /* avoid */
  function Avengers(dataservice) {
      var vm = this;
      vm.avengers = [];
      vm.title = 'Avengers';

      dataservice.getAvengers().then(function(data) {
          vm.avengers = data;
          return vm.avengers;
      });
  }
  ```

  ```javascript
  /* recommended */
  function Avengers(dataservice) {
      var vm = this;
      vm.avengers = [];
      vm.title = 'Avengers';

      activate();

      ////////////

      function activate() {
          return dataservice.getAvengers().then(function(data) {
              vm.avengers = data;
              return vm.avengers;
          });
      }
  }
  ```

### Route Resolve Promises
###### [Style [Y081](#style-y081)]

  - When a controller depends on a promise to be resolved before the controller is activated, resolve those dependencies in the `$routeProvider` before the controller logic is executed. If you need to conditionally cancel a route before the controller is activated, use a route resolver.

  - Use a route resolve when you want to decide to cancel the route before ever transitioning to the View.

    *Why?*: A controller may require data before it loads. That data may come from a promise via a custom factory or [$http](https://docs.angularjs.org/api/ng/service/$http). Using a [route resolve](https://docs.angularjs.org/api/ngRoute/provider/$routeProvider) allows the promise to resolve before the controller logic executes, so it might take action based on that data from the promise.

    *Why?*: The code executes after the route and in the controller’s activate function. The View starts to load right away. Data binding kicks in when the activate promise resolves. A “busy” animation can be shown during the view transition (via ng-view or ui-view)

    Note: The code executes before the route via a promise. Rejecting the promise cancels the route. Resolve makes the new view wait for the route to resolve. A “busy” animation can be shown before the resolve and through the view transition. If you want to get to the View faster and do not require a checkpoint to decide if you can get to the View, consider the [controller `activate` technique](#style-y080) instead.

  ```javascript
  /* avoid */
  angular
      .module('app')
      .controller('Avengers', Avengers);

  function Avengers(movieService) {
      var vm = this;
      // unresolved
      vm.movies;
      // resolved asynchronously
      movieService.getMovies().then(function(response) {
          vm.movies = response.movies;
      });
  }
  ```

  ```javascript
  /* better */

  // route-config.js
  angular
      .module('app')
      .config(config);

  function config($routeProvider) {
      $routeProvider
          .when('/avengers', {
              templateUrl: 'avengers.html',
              controller: 'Avengers',
              controllerAs: 'vm',
              resolve: {
                  moviesPrepService: function(movieService) {
                      return movieService.getMovies();
                  }
              }
          });
  }

  // avengers.js
  angular
      .module('app')
      .controller('Avengers', Avengers);

  Avengers.$inject = ['moviesPrepService'];
  function Avengers(moviesPrepService) {
        var vm = this;
        vm.movies = moviesPrepService.movies;
  }
  ```

    Note: The example below shows the route resolve points to a named function, which is easier to debug and easier to handle dependency injection.

  ```javascript
  /* even better */

  // route-config.js
  angular
      .module('app')
      .config(config);

  function config($routeProvider) {
      $routeProvider
          .when('/avengers', {
              templateUrl: 'avengers.html',
              controller: 'Avengers',
              controllerAs: 'vm',
              resolve: {
                  moviesPrepService: moviesPrepService
              }
          });
  }

  function moviePrepService(movieService) {
      return movieService.getMovies();
  }

  // avengers.js
  angular
      .module('app')
      .controller('Avengers', Avengers);

  Avengers.$inject = ['moviesPrepService'];
  function Avengers(moviesPrepService) {
        var vm = this;
        vm.movies = moviesPrepService.movies;
  }
  ```
    Note: The code example's dependency on `movieService` is not minification safe on its own. For details on how to make this code minification safe, see the sections on [dependency injection](#manual-annotating-for-dependency-injection) and on [minification and annotation](#minification-and-annotation).

**[Back to top](#table-of-contents)**

## Manual Annotating for Dependency Injection

### UnSafe from Minification
###### [Style [Y090](#style-y090)]

  - Avoid using the shortcut syntax of declaring dependencies without using a minification-safe approach.
  
    *Why?*: The parameters to the component (e.g. controller, factory, etc) will be converted to mangled variables. For example, `common` and `dataservice` may become `a` or `b` and not be found by AngularJS.

    ```javascript
    /* avoid - not minification-safe*/
    angular
        .module('app')
        .controller('Dashboard', Dashboard);

    function Dashboard(common, dataservice) {
    }
    ```

    This code may produce mangled variables when minified and thus cause runtime errors.

    ```javascript
    /* avoid - not minification-safe*/
    angular.module('app').controller('Dashboard', d);function d(a, b) { }
    ```

### Manually Identify Dependencies
###### [Style [Y091](#style-y091)]

  - Use `$inject` to manually identify your dependencies for AngularJS components.
  
    *Why?*: This technique mirrors the technique used by [`ng-annotate`](https://github.com/olov/ng-annotate), which I recommend for automating the creation of minification safe dependencies. If `ng-annotate` detects injection has already been made, it will not duplicate it.

    *Why?*: This safeguards your dependencies from being vulnerable to minification issues when parameters may be mangled. For example, `common` and `dataservice` may become `a` or `b` and not be found by AngularJS.

    *Why?*: Avoid creating in-line dependencies as long lists can be difficult to read in the array. Also it can be confusing that the array is a series of strings while the last item is the component's function. 

    ```javascript
    /* avoid */
    angular
        .module('app')
        .controller('Dashboard', 
            ['$location', '$routeParams', 'common', 'dataservice', 
                function Dashboard($location, $routeParams, common, dataservice) {}
            ]);
    ```

    ```javascript
    /* avoid */
    angular
      .module('app')
      .controller('Dashboard', 
          ['$location', '$routeParams', 'common', 'dataservice', Dashboard]);
      
    function Dashboard($location, $routeParams, common, dataservice) {
    }
    ```

    ```javascript
    /* recommended */
    angular
        .module('app')
        .controller('Dashboard', Dashboard);

    Dashboard.$inject = ['$location', '$routeParams', 'common', 'dataservice'];

    function Dashboard($location, $routeParams, common, dataservice) {
    }
    ```

    Note: When your function is below a return statement the $inject may be unreachable (this may happen in a directive). You can solve this by either moving the $inject above the return statement or by using the alternate array injection syntax. 

    Note: [`ng-annotate 0.10.0`](https://github.com/olov/ng-annotate) introduced a feature where it moves the `$inject` to where it is reachable.

    ```javascript
    // inside a directive definition
    function outer() {
        return {
            controller: DashboardPanel,
        };

        DashboardPanel.$inject = ['logger']; // Unreachable
        function DashboardPanel(logger) {
        }
    }
    ```

    ```javascript
    // inside a directive definition
    function outer() {
        DashboardPanel.$inject = ['logger']; // reachable
        return {
            controller: DashboardPanel,
        };

        function DashboardPanel(logger) {
        }
    }
    ```

### Manually Identify Route Resolver Dependencies
###### [Style [Y092](#style-y092)]

  - Use $inject to manually identify your route resolver dependencies for AngularJS components.

    *Why?*: This technique breaks out the anonymous function for the route resolver, making it easier to read.

    *Why?*: An `$inject` statement can easily precede the resolver to handle making any dependencies minification safe.

    ```javascript
    /* recommended */
    function config($routeProvider) {
        $routeProvider
            .when('/avengers', {
                templateUrl: 'avengers.html',
                controller: 'Avengers',
                controllerAs: 'vm',
                resolve: {
                    moviesPrepService: moviePrepService
                }
            });
    }

    moviePrepService.$inject = ['movieService'];
    function moviePrepService(movieService) {
        return movieService.getMovies();
    }
    ```

**[Back to top](#table-of-contents)**

## Minification and Annotation

### ng-annotate
###### [Style [Y100](#style-y100)]

  - Use [ng-annotate](//github.com/olov/ng-annotate) for [Gulp](http://gulpjs.com) or [Grunt](http://gruntjs.com) and comment functions that need automated dependency injection using `/** @ngInject */`
  
    *Why?*: This safeguards your code from any dependencies that may not be using minification-safe practices.

    *Why?*: [`ng-min`](https://github.com/btford/ngmin) is deprecated 

    >I prefer Gulp as I feel it is easier to write, to read, and to debug.

    The following code is not using minification safe dependencies.

    ```javascript
    angular
        .module('app')
        .controller('Avengers', Avengers);

    /* @ngInject */
    function Avengers(storageService, avengerService) {
        var vm = this;
        vm.heroSearch = '';
        vm.storeHero = storeHero;

        function storeHero() {
            var hero = avengerService.find(vm.heroSearch);
            storageService.save(hero.name, hero);
        }
    }
    ```

    When the above code is run through ng-annotate it will produce the following output with the `$inject` annotation and become minification-safe.

    ```javascript
    angular
        .module('app')
        .controller('Avengers', Avengers);

    /* @ngInject */
    function Avengers(storageService, avengerService) {
        var vm = this;
        vm.heroSearch = '';
        vm.storeHero = storeHero;

        function storeHero() {
            var hero = avengerService.find(vm.heroSearch);
            storageService.save(hero.name, hero);
        }
    }

    Avengers.$inject = ['storageService', 'avengerService'];
    ```

    Note: If `ng-annotate` detects injection has already been made (e.g. `@ngInject` was detected), it will not duplicate the `$inject` code.

    Note: When using a route resolver you can prefix the resolver's function with `/* @ngInject */` and it will produce properly annotated code, keeping any injected dependencies minification safe.

    ```javascript
    // Using @ngInject annotations
    function config($routeProvider) {
        $routeProvider
            .when('/avengers', {
                templateUrl: 'avengers.html',
                controller: 'Avengers',
                controllerAs: 'vm',
                resolve: { /* @ngInject */
                    moviesPrepService: function(movieService) {
                        return movieService.getMovies();
                    }
                }
            });
    }
    ```

    > Note: Starting from AngularJS 1.3 use the [`ngApp`](https://docs.angularjs.org/api/ng/directive/ngApp) directive's `ngStrictDi` parameter. When present the injector will be created in "strict-di" mode causing the application to fail to invoke functions which do not use explicit function annotation (these may not be minification safe). Debugging info will be logged to the console to help track down the offending code.
    `<body ng-app="APP" ng-strict-di>`

### Use Gulp or Grunt for ng-annotate
###### [Style [Y101](#style-y101)]

  - Use [gulp-ng-annotate](https://www.npmjs.org/package/gulp-ng-annotate) or [grunt-ng-annotate](https://www.npmjs.org/package/grunt-ng-annotate) in an automated build task. Inject `/* @ngInject */` prior to any function that has dependencies.
  
    *Why?*: ng-annotate will catch most dependencies, but it sometimes requires hints using the `/* @ngInject */` syntax.

    The following code is an example of a gulp task using ngAnnotate

    ```javascript
    gulp.task('js', ['jshint'], function() {
        var source = pkg.paths.js;
        return gulp.src(source)
            .pipe(sourcemaps.init())
            .pipe(concat('all.min.js', {newLine: ';'}))
            // Annotate before uglify so the code get's min'd properly.
            .pipe(ngAnnotate({
                // true helps add where @ngInject is not used. It infers.
                // Doesn't work with resolve, so we must be explicit there
                add: true
            }))
            .pipe(bytediff.start())
            .pipe(uglify({mangle: true}))
            .pipe(bytediff.stop())
            .pipe(sourcemaps.write('./'))
            .pipe(gulp.dest(pkg.paths.dev));
    });

    ```

**[Back to top](#table-of-contents)**

## Exception Handling

### decorators
###### [Style [Y110](#style-y110)]

  - Use a [decorator](https://docs.angularjs.org/api/auto/service/$provide#decorator), at config time using the [`$provide`](https://docs.angularjs.org/api/auto/service/$provide) service, on the [`$exceptionHandler`](https://docs.angularjs.org/api/ng/service/$exceptionHandler) service to perform custom actions when exceptions occur.
  
    *Why?*: Provides a consistent way to handle uncaught AngularJS exceptions for development-time or run-time.

    Note: Another option is to override the service instead of using a decorator. This is a fine option, but if you want to keep the default behavior and extend it a decorator is recommended.

    ```javascript
    /* recommended */
    angular
        .module('blocks.exception')
        .config(exceptionConfig);

    exceptionConfig.$inject = ['$provide'];

    function exceptionConfig($provide) {
        $provide.decorator('$exceptionHandler', extendExceptionHandler);
    }

    extendExceptionHandler.$inject = ['$delegate', 'toastr'];

    function extendExceptionHandler($delegate, toastr) {
        return function(exception, cause) {
            $delegate(exception, cause);
            var errorData = { 
                exception: exception, 
                cause: cause 
            };
            /**
             * Could add the error to a service's collection,
             * add errors to $rootScope, log errors to remote web server,
             * or log locally. Or throw hard. It is entirely up to you.
             * throw exception;
             */
            toastr.error(exception.msg, errorData);
        };
    }
    ```

### Exception Catchers
###### [Style [Y111](#style-y111)]

  - Create a factory that exposes an interface to catch and gracefully handle exceptions.

    *Why?*: Provides a consistent way to catch exceptions that may be thrown in your code (e.g. during XHR calls or promise failures).

    Note: The exception catcher is good for catching and reacting to specific exceptions from calls that you know may throw one. For example, when making an XHR call to retrieve data from a remote web service and you want to catch any exceptions from that service and react uniquely.

    ```javascript
    /* recommended */
    angular
        .module('blocks.exception')
        .factory('exception', exception);

    exception.$inject = ['logger'];

    function exception(logger) {
        var service = {
            catcher: catcher
        };
        return service;

        function catcher(message) {
            return function(reason) {
                logger.error(message, reason);
            };
        }
    }
    ```

### Route Errors
###### [Style [Y112](#style-y112)]

  - Handle and log all routing errors using [`$routeChangeError`](https://docs.angularjs.org/api/ngRoute/service/$route#$routeChangeError).

    *Why?*: Provides a consistent way handle all routing errors.

    *Why?*: Potentially provides a better user experience if a routing error occurs and you route them to a friendly screen with more details or recovery options.

    ```javascript
    /* recommended */
    function handleRoutingErrors() {
        /**
         * Route cancellation:
         * On routing error, go to the dashboard.
         * Provide an exit clause if it tries to do it twice.
         */
        $rootScope.$on('$routeChangeError',
            function(event, current, previous, rejection) {
                var destination = (current && (current.title || current.name || current.loadedTemplateUrl)) ||
                    'unknown target';
                var msg = 'Error routing to ' + destination + '. ' + (rejection.msg || '');
                /**
                 * Optionally log using a custom service or $log.
                 * (Don't forget to inject custom service)
                 */
                logger.warning(msg, [current]);
            }
        );
    }
    ```

**[Back to top](#table-of-contents)**

## Naming

### Naming Guidelines
###### [Style [Y120](#style-y120)]

  - Use consistent names for all components following a pattern that describes the component's feature then (optionally) its type. My recommended pattern is `feature.type.js`. There are 2 names for most assets:
    * the file name (`avengers.controller.js`)
    * the registered component name with Angular (`AvengersController`)
 
    *Why?*: Naming conventions help provide a consistent way to find content at a glance. Consistency within the project is vital. Consistency with a team is important. Consistency across a company provides tremendous efficiency.

    *Why?*: The naming conventions should simply help you find your code faster and make it easier to understand. 

### Feature File Names
###### [Style [Y121](#style-y121)]

  - Use consistent names for all components following a pattern that describes the component's feature then (optionally) its type. My recommended pattern is `feature.type.js`.

    *Why?*: Provides a consistent way to quickly identify components.

    *Why?*: Provides pattern matching for any automated tasks.

    ```javascript
    /**
     * common options 
     */

    // Controllers
    avengers.js
    avengers.controller.js
    avengersController.js

    // Services/Factories
    logger.js
    logger.service.js
    loggerService.js
    ```

    ```javascript
    /**
     * recommended
     */

    // controllers
    avengers.controller.js
    avengers.controller.spec.js

    // services/factories
    logger.service.js
    logger.service.spec.js

    // constants
    constants.js
    
    // module definition
    avengers.module.js

    // routes
    avengers.routes.js
    avengers.routes.spec.js

    // configuration
    avengers.config.js
    
    // directives
    avenger-profile.directive.js
    avenger-profile.directive.spec.js
    ```

  Note: Another common convention is naming controller files without the word `controller` in the file name such as `avengers.js` instead of `avengers.controller.js`. All other conventions still hold using a suffix of the type. Controllers are the most common type of component so this just saves typing and is still easily identifiable. I recommend you choose 1 convention and be consistent for your team.

    ```javascript
    /**
     * recommended
     */
    // Controllers
    avengers.js
    avengers.spec.js
    ```

### Test File Names
###### [Style [Y122](#style-y122)]

  - Name test specifications similar to the component they test with a suffix of `spec`.

    *Why?*: Provides a consistent way to quickly identify components.

    *Why?*: Provides pattern matching for [karma](http://karma-runner.github.io/) or other test runners.

    ```javascript
    /**
     * recommended
     */
    avengers.controller.spec.js
    logger.service.spec.js
    avengers.routes.spec.js
    avenger-profile.directive.spec.js
    ```

### Controller Names
###### [Style [Y123](#style-y123)]

  - Use consistent names for all controllers named after their feature. Use UpperCamelCase for controllers, as they are constructors.

    *Why?*: Provides a consistent way to quickly identify and reference controllers.

    *Why?*: UpperCamelCase is conventional for identifying object that can be instantiated using a constructor.

    ```javascript
    /**
     * recommended
     */

    // avengers.controller.js
    angular
        .module
        .controller('HeroAvengers', HeroAvengers);

    function HeroAvengers() { }
    ```

### Controller Name Suffix
###### [Style [Y124](#style-y124)]

  - Append the controller name with the suffix `Controller` or with no suffix. Choose 1, not both.

    *Why?*: The `Controller` suffix is more commonly used and is more explicitly descriptive.

    *Why?*: Omitting the suffix is more succinct and the controller is often easily identifiable even without the suffix.

    ```javascript
    /**
     * recommended: Option 1
     */

    // avengers.controller.js
    angular
        .module
        .controller('Avengers', Avengers);

    function Avengers() { }
    ```

    ```javascript
    /**
     * recommended: Option 2
     */

    // avengers.controller.js
    angular
        .module
        .controller('AvengersController', AvengersController);

    function AvengersController() { }
    ```

### Factory Names
###### [Style [Y125](#style-y125)]

  - Use consistent names for all factories named after their feature. Use camel-casing for services and factories.

    *Why?*: Provides a consistent way to quickly identify and reference factories.

    ```javascript
    /**
     * recommended
     */

    // logger.service.js
    angular
        .module
        .factory('logger', logger);

    function logger() { }
    ```

### Directive Component Names
###### [Style [Y126](#style-y126)]

  - Use consistent names for all directives using camel-case. Use a short prefix to describe the area that the directives belong (some example are company prefix or project prefix).

    *Why?*: Provides a consistent way to quickly identify and reference components.

    ```javascript
    /**
     * recommended
     */

    // avenger-profile.directive.js
    angular
        .module
        .directive('xxAvengerProfile', xxAvengerProfile);

    // usage is <xx-avenger-profile> </xx-avenger-profile>

    function xxAvengerProfile() { }
    ```

### Modules
###### [Style [Y127](#style-y127)]

  - When there are multiple modules, the main module file is named `app.module.js` while other dependent modules are named after what they represent. For example, an admin module is named `admin.module.js`. The respective registered module names would be `app` and `admin`. 

    *Why?*: Provides consistency for multiple module apps, and for expanding to large applications.

    *Why?*: Provides easy way to use task automation to load all module definitions first, then all other angular files (for bundling).

### Configuration
###### [Style [Y128](#style-y128)]

  - Separate configuration for a module into its own file named after the module. A configuration file for the main `app` module is named `app.config.js` (or simply `config.js`). A configuration for a module named `admin.module.js` is named `admin.config.js`.

    *Why?*: Separates configuration from module definition, components, and active code.

    *Why?*: Provides a identifiable place to set configuration for a module.

### Routes
###### [Style [Y129](#style-y129)]

  - Separate route configuration into its own file. Examples might be `app.route.js` for the main module and `admin.route.js` for the `admin` module. Even in smaller apps I prefer this separation from the rest of the configuration. 

**[Back to top](#table-of-contents)**

## Application Structure LIFT Principle
### LIFT
###### [Style [Y140](#style-y140)]

  - Structure your app such that you can `L`ocate your code quickly, `I`dentify the code at a glance, keep the `F`lattest structure you can, and `T`ry to stay DRY. The structure should follow these 4 basic guidelines. 

    *Why LIFT?*: Provides a consistent structure that scales well, is modular, and makes it easier to increase developer efficiency by finding code quickly. Another way to check your app structure is to ask yourself: How quickly can you open and work in all of the related files for a feature?

    When I find my structure is not feeling comfortable, I go back and revisit these LIFT guidelines
  
    1. `L`ocating our code is easy
    2. `I`dentify code at a glance
    3. `F`lat structure as long as we can
    4. `T`ry to stay DRY (Don’t Repeat Yourself) or T-DRY

### Locate
###### [Style [Y141](#style-y141)]

  - Make locating your code intuitive, simple and fast.

    *Why?*: I find this to be super important for a project. If the team cannot find the files they need to work on quickly, they will not be able to work as efficiently as possible, and the structure needs to change. You may not know the file name or where its related files are, so putting them in the most intuitive locations and near each other saves a ton of time. A descriptive folder structure can help with this.

    ```
    /bower_components
    /client
      /app
        /avengers
        /blocks
          /exception
          /logger
        /core
        /dashboard
        /data
        /layout
        /widgets
      /content
      index.html
    .bower.json
    ```

### Identify
###### [Style [Y142](#style-y142)]

  - When you look at a file you should instantly know what it contains and represents.

    *Why?*: You spend less time hunting and pecking for code, and become more efficient. If this means you want longer file names, then so be it. Be descriptive with file names and keeping the contents of the file to exactly 1 component. Avoid files with multiple controllers, multiple services, or a mixture. There are deviations of the 1 per file rule when I have a set of very small features that are all related to each other, they are still easily identifiable.

### Flat
###### [Style [Y143](#style-y143)]

  - Keep a flat folder structure as long as possible. When you get to 7+ files, begin considering separation.

    *Why?*: Nobody wants to search 7 levels of folders to find a file. Think about menus on web sites … anything deeper than 2 should take serious consideration. In a folder structure there is no hard and fast number rule, but when a folder has 7-10 files, that may be time to create subfolders. Base it on your comfort level. Use a flatter structure until there is an obvious value (to help the rest of LIFT) in creating a new folder.

### T-DRY (Try to Stick to DRY)
###### [Style [Y144](#style-y144)]

  - Be DRY, but don't go nuts and sacrifice readability.

    *Why?*: Being DRY is important, but not crucial if it sacrifices the others in LIFT, which is why I call it T-DRY. I don’t want to type session-view.html for a view because, well, it’s obviously a view. If it is not obvious or by convention, then I name it. 

**[Back to top](#table-of-contents)**

## Application Structure

### Overall Guidelines
###### [Style [Y150](#style-y150)]

  - Have a near term view of implementation and a long term vision. In other words, start small and but keep in mind on where the app is heading down the road. All of the app's code goes in a root folder named `app`. All content is 1 feature per file. Each controller, service, module, view is in its own file. All 3rd party vendor scripts are stored in another root folder and not in the `app` folder. I didn't write them and I don't want them cluttering my app (`bower_components`, `scripts`, `lib`).

    Note: Find more details and reasoning behind the structure at [this original post on application structure](http://www.johnpapa.net/angular-app-structuring-guidelines/).

### Layout
###### [Style [Y151](#style-y151)]

  - Place components that define the overall layout of the application in a folder named `layout`. These may include a shell view and controller may act as the container for the app, navigation, menus, content areas, and other regions. 

    *Why?*: Organizes all layout in a single place re-used throughout the application.

### Folders-by-Feature Structure
###### [Style [Y152](#style-y152)]

  - Create folders named for the feature they represent. When a folder grows to contain more than 7 files, start to consider creating a folder for them. Your threshold may be different, so adjust as needed. 

    *Why?*: A developer can locate the code, identify what each file represents at a glance, the structure is flat as can be, and there is no repetitive nor redundant names. 

    *Why?*: The LIFT guidelines are all covered.

    *Why?*: Helps reduce the app from becoming cluttered through organizing the content and keeping them aligned with the LIFT guidelines.

    *Why?*: When there are a lot of files (10+) locating them is easier with a consistent folder structures and more difficult in flat structures.

    ```javascript
    /**
     * recommended
     */

    app/
        app.module.js
        app.config.js
        app.routes.js
        components/
            calendar.directive.js
            calendar.directive.html
            user-profile.directive.js
            user-profile.directive.html
        layout/
            shell.html
            shell.controller.js
            topnav.html
            topnav.controller.js
        people/
            attendees.html
            attendees.controller.js
            speakers.html
            speakers.controller.js
            speaker-detail.html
            speaker-detail.controller.js
        services/
            data.service.js
            localstorage.service.js
            logger.service.js
            spinner.service.js
        sessions/
            sessions.html
            sessions.controller.js
            session-detail.html
            session-detail.controller.js
    ```

      ![Sample App Structure](https://raw.githubusercontent.com/johnpapa/angularjs-styleguide/master/assets/modularity-2.png)

      Note: Do not use structuring using folders-by-type. This requires moving to multiple folders when working on a feature and gets unwieldy quickly as the app grows to 5, 10 or 25+ views and controllers (and other features), which makes it more difficult than folder-by-feature to locate files.

    ```javascript
    /* 
    * avoid
    * Alternative folders-by-type.
    * I recommend "folders-by-feature", instead.
    */
    
    app/
        app.module.js
        app.config.js
        app.routes.js
        controllers/
            attendees.js
            session-detail.js
            sessions.js
            shell.js
            speakers.js
            speaker-detail.js
            topnav.js
        directives/
            calendar.directive.js
            calendar.directive.html
            user-profile.directive.js
            user-profile.directive.html
        services/
            dataservice.j
            localstorage.js
            logger.js
            spinner.js
        views/
            attendees.html
            session-detail.html
            sessions.html
            shell.html
            speakers.html
            speaker-detail.html
            topnav.html
    ``` 

**[Back to top](#table-of-contents)**

## Modularity

### Many Small, Self Contained Modules
###### [Style [Y160](#style-y160)]

  - Create small modules that encapsulate one responsibility.

    *Why?*: Modular applications make it easy to plug and go as they allow the development teams to build vertical slices of the applications and roll out incrementally. This means we can plug in new features as we develop them.

### Create an App Module
###### [Style [Y161](#style-y161)]

  - Create an application root module whose role is pull together all of the modules and features of your application. Name this for your application.

    *Why?*: AngularJS encourages modularity and separation patterns. Creating an application root module whose role is to tie your other modules together provides a very straightforward way to add or remove modules from your application.

### Keep the App Module Thin
###### [Style [Y162](#style-y162)]

  - Only put logic for pulling together the app in the application module. Leave features in their own modules.

    *Why?*: Adding additional roles to the application root to get remote data, display views, or other logic not related to pulling the app together muddies the app module and make both sets of features harder to reuse or turn off.

    *Why?*: The app module becomes a manifest that describes which modules help define the application. 

### Feature Areas are Modules
###### [Style [Y163](#style-y163)]

  - Create modules that represent feature areas, such as layout, reusable and shared services, dashboards, and app specific features (e.g. customers, admin, sales).

    *Why?*: Self contained modules can be added to the application with little or no friction.

    *Why?*: Sprints or iterations can focus on feature areas and turn them on at the end of the sprint or iteration.

    *Why?*: Separating feature areas into modules makes it easier to test the modules in isolation and reuse code. 

### Reusable Blocks are Modules
###### [Style [Y164](#style-y164)]

  - Create modules that represent reusable application blocks for common services such as exception handling, logging, diagnostics, security, and local data stashing.

    *Why?*: These types of features are needed in many applications, so by keeping them separated in their own modules they can be application generic and be reused across applications.

### Module Dependencies
###### [Style [Y165](#style-y165)]

  - The application root module depends on the app specific feature modules and any shared or reusable modules.

    ![Modularity and Dependencies](https://raw.githubusercontent.com/johnpapa/angularjs-styleguide/master/assets/modularity-1.png)

    *Why?*: The main app module contains a quickly identifiable manifest of the application's features. 

    *Why?*: Each feature area contains a manifest of what it depends on, so it can be pulled in as a dependency in other applications and still work. 

    *Why?*: Intra-App features such as shared data services become easy to locate and share from within `app.core` (choose your favorite name for this module).

    Note: This is a strategy for consistency. There are many good options here. Choose one that is consistent, follows AngularJS's dependency rules, and is easy to maintain and scale.

    > My structures vary slightly between projects but they all follow these guidelines for structure and modularity. The implementation may vary depending on the features and the team. In other words, don't get hung up on an exact like-for-like structure but do justify your structure using consistency, maintainability, and efficiency in mind. 

    > In a small app, you can also consider putting all the shared dependencies in the app module where the feature modules have no direct dependencies. This makes it easier to maintain the smaller application, but makes it harder to reuse modules outside of this application.

**[Back to top](#table-of-contents)**

## Startup Logic

### Configuration
###### [Style [Y170](#style-y170)]

  - Inject code into [module configuration](https://docs.angularjs.org/guide/module#module-loading-dependencies) that must be configured before running the angular app. Ideal candidates include providers and constants.

    *Why?*: This makes it easier to have a less places for configuration.

  ```javascript
  angular
      .module('app')
      .config(configure);

  configure.$inject = 
      ['routerHelperProvider', 'exceptionHandlerProvider', 'toastr'];

  function configure (routerHelperProvider, exceptionHandlerProvider, toastr) {
      exceptionHandlerProvider.configure(config.appErrorPrefix);
      configureStateHelper();

      toastr.options.timeOut = 4000;
      toastr.options.positionClass = 'toast-bottom-right';

      ////////////////

      function configureStateHelper() {
          routerHelperProvider.configure({
              docTitle: 'NG-Modular: '
          });
      }
  }
  ```

### Run Blocks
###### [Style [Y171](#style-y171)]

  - Any code that needs to run when an application starts should be declared in a factory, exposed via a function, and injected into the [run block](https://docs.angularjs.org/guide/module#module-loading-dependencies).

    *Why?*: Code directly in a run block can be difficult to test. Placing in a factory makes it easier to abstract and mock.

  ```javascript
  angular
      .module('app')
      .run(runBlock);

    runBlock.$inject = ['authenticator', 'translator'];

    function runBlock(authenticator, translator) {
        authenticator.initialize();
        translator.initialize();
    }
  ```

**[Back to top](#table-of-contents)**

## Angular $ Wrapper Services

### $document and $window
###### [Style [Y180](#style-y180)]

  - Use [`$document`](https://docs.angularjs.org/api/ng/service/$document) and [`$window`](https://docs.angularjs.org/api/ng/service/$window) instead of `document` and `window`.

    *Why?*: These services are wrapped by Angular and more easily testable than using document and window in tests. This helps you avoid having to mock document and window yourself.

### $timeout and $interval
###### [Style [Y181](#style-y181)]

  - Use [`$timeout`](https://docs.angularjs.org/api/ng/service/$timeout) and [`$interval`](https://docs.angularjs.org/api/ng/service/$interval) instead of `setTimeout` and `setInterval` .

    *Why?*: These services are wrapped by Angular and more easily testable and handle AngularJS's digest cycle thus keeping data binding in sync.

**[Back to top](#table-of-contents)**

## Testing
Unit testing helps maintain clean code, as such I included some of my recommendations for unit testing foundations with links for more information.

### Write Tests with Stories
###### [Style [Y190](#style-y190)]

  - Write a set of tests for every story. Start with an empty test and fill them in as you write the code for the story.

    *Why?*: Writing the test descriptions helps clearly define what your story will do, will not do, and how you can measure success.

    ```javascript
    it('should have Avengers controller', function() {
        // TODO
    });

    it('should find 1 Avenger when filtered by name', function() {
        // TODO
    });

    it('should have 10 Avengers', function() {
        // TODO (mock data?)
    });

    it('should return Avengers via XHR', function() {
        // TODO ($httpBackend?)
    });

    // and so on
    ```

### Testing Library
###### [Style [Y191](#style-y191)]

  - Use [Jasmine](http://jasmine.github.io/) or [Mocha](http://visionmedia.github.io/mocha/) for unit testing.

    *Why?*: Both Jasmine and Mocha are widely used in the AngularJS community. Both are stable, well maintained, and provide robust testing features.

    Note: When using Mocha, also consider choosing an assert library such as [Chai](http://chaijs.com).

### Test Runner
###### [Style [Y192](#style-y192)]

  - Use [Karma](http://karma-runner.github.io) as a test runner.

    *Why?*: Karma is easy to configure to run once or automatically when you change your code.

    *Why?*: Karma hooks into your Continuous Integration process easily on its own or through Grunt or Gulp.

    *Why?*: Some IDE's are beginning to integrate with Karma, such as [WebStorm](http://www.jetbrains.com/webstorm/) and [Visual Studio](http://visualstudiogallery.msdn.microsoft.com/02f47876-0e7a-4f6c-93f8-1af5d5189225).

    *Why?*: Karma works well with task automation leaders such as [Grunt](http://www.gruntjs.com) (with [grunt-karma](https://github.com/karma-runner/grunt-karma)) and [Gulp](http://www.gulpjs.com) (with [gulp-karma](https://github.com/lazd/gulp-karma)).

### Stubbing and Spying
###### [Style [Y193](#style-y193)]

  - Use [Sinon](http://sinonjs.org/) for stubbing and spying.

    *Why?*: Sinon works well with both Jasmine and Mocha and extends the stubbing and spying features they offer.

    *Why?*: Sinon makes it easier to toggle between Jasmine and Mocha, if you want to try both.

### Headless Browser
###### [Style [Y194](#style-y194)]

  - Use [PhantomJS](http://phantomjs.org/) to run your tests on a server.

    *Why?*: PhantomJS is a headless browser that helps run your tests without needing a "visual" browser. So you do not have to install Chrome, Safari, IE, or other browsers on your server. 

    Note: You should still test on all browsers in your environment, as appropriate for your target audience.

### Code Analysis
###### [Style [Y195](#style-y195)]

  - Run JSHint on your tests. 

    *Why?*: Tests are code. JSHint can help identify code quality issues that may cause the test to work improperly.

### Alleviate Globals for JSHint Rules on Tests
###### [Style [Y196](#style-y196)]

  - Relax the rules on your test code to allow for common globals such as `describe` and `expect`.

    *Why?*: Your tests are code and require the same attention and code quality rules as all of your production code. However, global variables used by the testing framework, for example, can be relaxed by including this in your test specs.

    ```javascript
    /* global sinon, describe, it, afterEach, beforeEach, expect, inject */
    ```

  ![Testing Tools](https://raw.githubusercontent.com/johnpapa/angularjs-styleguide/master/assets/testing-tools.png)

**[Back to top](#table-of-contents)**

## Animations

### Usage
###### [Style [Y210](#style-y210)]

  - Use subtle [animations with AngularJS](https://docs.angularjs.org/guide/animations) to transition between states for views and primary visual elements. Include the [ngAnimate module](https://docs.angularjs.org/api/ngAnimate). The 3 keys are subtle, smooth, seamless.

    *Why?*: Subtle animations can improve User Experience when used appropriately.

    *Why?*: Subtle animations can improve perceived performance as views transition.

### Sub Second
###### [Style [Y211](#style-y211)]

  - Use short durations for animations. I generally start with 300ms and adjust until appropriate. 

    *Why?*: Long animations can have the reverse affect on User Experience and perceived performance by giving the appearance of a slow application.

### animate.css
###### [Style [Y212](#style-y212)]

  - Use [animate.css](http://daneden.github.io/animate.css/) for conventional animations.

    *Why?*: The animations that animate.css provides are fast, smooth, and easy to add to your application.

    *Why?*: Provides consistency in your animations.

    *Why?*: animate.css is widely used and tested.

    Note: See this [great post by Matias Niemelä on AngularJS animations](http://www.yearofmoo.com/2013/08/remastered-animation-in-angularjs-1-2.html)

**[Back to top](#table-of-contents)**

## Comments

### jsDoc
###### [Style [Y220](#style-y220)]

  - If planning to produce documentation, use [`jsDoc`](http://usejsdoc.org/) syntax to document function names, description, params and returns. Use `@namespace` and `@memberOf` to match your app structure.

    *Why?*: You can generate (and regenerate) documentation from your code, instead of writing it from scratch.

    *Why?*: Provides consistency using a common industry tool.

    ```javascript
    /**
     * Logger Factory
     * @namespace Factories
     */
    (function() {
      angular
          .module('app')
          .factory('logger', logger);

      /**
       * @namespace Logger
       * @desc Application wide logger
       * @memberOf Factories
       */
      function logger($log) {
          var service = {
             logError: logError
          };
          return service;

          ////////////

          /**
           * @name logError
           * @desc Logs errors
           * @param {String} msg Message to log 
           * @returns {String}
           * @memberOf Factories.Logger
           */
          function logError(msg) {
              var loggedMsg = 'Error: ' + msg;
              $log.error(loggedMsg);
              return loggedMsg;
          };
      }
    })();
    ```

**[Back to top](#table-of-contents)**

## JS Hint

### Use an Options File
###### [Style [Y230](#style-y230)]

  - Use JS Hint for linting your JavaScript and be sure to customize the JS Hint options file and include in source control. See the [JS Hint docs](http://www.jshint.com/docs/) for details on the options.

    *Why?*: Provides a first alert prior to committing any code to source control.

    *Why?*: Provides consistency across your team.

    ```javascript
    {
        "bitwise": true,
        "camelcase": true,
        "curly": true,
        "eqeqeq": true,
        "es3": false,
        "forin": true,
        "freeze": true,
        "immed": true,
        "indent": 4,
        "latedef": "nofunc",
        "newcap": true,
        "noarg": true,
        "noempty": true,
        "nonbsp": true,
        "nonew": true,
        "plusplus": false,
        "quotmark": "single",
        "undef": true,
        "unused": false,
        "strict": false,
        "maxparams": 10,
        "maxdepth": 5,
        "maxstatements": 40,
        "maxcomplexity": 8,
        "maxlen": 120,

        "asi": false,
        "boss": false,
        "debug": false,
        "eqnull": true,
        "esnext": false,
        "evil": false,
        "expr": false,
        "funcscope": false,
        "globalstrict": false,
        "iterator": false,
        "lastsemic": false,
        "laxbreak": false,
        "laxcomma": false,
        "loopfunc": true,
        "maxerr": false,
        "moz": false,
        "multistr": false,
        "notypeof": false,
        "proto": false,
        "scripturl": false,
        "shadow": false,
        "sub": true,
        "supernew": false,
        "validthis": false,
        "noyield": false,

        "browser": true,
        "node": true,

        "globals": {
            "angular": false,
            "$": false
        }
    }
    ```

**[Back to top](#table-of-contents)**

## Constants

### Vendor Globals
###### [Style [Y240](#style-y240)]

  - Create an AngularJS Constant for vendor libraries' global variables.

    *Why?*: Provides a way to inject vendor libraries that otherwise are globals. This improves code testability by allowing you to more easily know what the dependencies of your components are (avoids leaky abstractions). It also allows you to mock these dependencies, where it makes sense.

    ```javascript
    // constants.js

    /* global toastr:false, moment:false */
    (function() {
        'use strict';

        angular
            .module('app.core')
            .constant('toastr', toastr)
            .constant('moment', moment);
    })();
    ```
    
###### [Style [Y241](#style-y241)]

  - Use constants for values that do not change and do not come from another service. When constants are used only for a module that may be reused in multiple applications, place constants in a file per module named after the module. Until this is required, keep constants in the main module in a `constants.js` file.

    *Why?*: A value that may change, even infrequently, should be retrieved from a service so you do not have to change the source code. For example, a url for a data service could be placed in a constants but a better place would be to load it from a web service.

    *Why?*: Constants can be injected into any angular component, including providers.

    *Why?*: When an application is separated into modules that may be reused in other applications, each stand-alone module should be able to operate on its own including any dependent constants. 

    ```javascript
    // Constants used by the entire app
    angular
        .module('app.core')
        .constant('moment', moment);

    // Constants used only by the sales module
    angular
        .module('app.sales')
        .constant('events', {
            ORDER_CREATED: 'event_order_created',
            INVENTORY_DEPLETED: 'event_inventory_depleted'
        });
    ```

**[Back to top](#table-of-contents)**

## File Templates and Snippets
Use file templates or snippets to help follow consistent styles and patterns. Here are templates and/or snippets for some of the web development editors and IDEs.

### Sublime Text
###### [Style [Y250](#style-y250)]

  - AngularJS snippets that follow these styles and guidelines. 

    - Download the [Sublime Angular snippets](assets/sublime-angular-snippets.zip?raw=true) 
    - Place it in your Packages folder
    - Restart Sublime 
    - In a JavaScript file type these commands followed by a `TAB`
 
    ```javascript
    ngcontroller // creates an Angular controller
    ngdirective // creates an Angular directive
    ngfactory // creates an Angular factory
    ngmodule // creates an Angular module
    ```

### Visual Studio
###### [Style [Y251](#style-y251)]

  - AngularJS file templates that follow these styles and guidelines can be found at [SideWaffle](http://www.sidewaffle.com)

    - Download the [SideWaffle](http://www.sidewaffle.com) Visual Studio extension (vsix file)
    - Run the vsix file
    - Restart Visual Studio

### WebStorm
###### [Style [Y252](#style-y252)]

  - AngularJS snippets and file templates that follow these styles and guidelines. You can import them into your WebStorm settings:

    - Download the [WebStorm AngularJS file templates and snippets](assets/webstorm-angular-file-template.settings.jar?raw=true) 
    - Open WebStorm and go to the `File` menu
    - Choose the `Import Settings` menu option
    - Select the file and click `OK`
    - In a JavaScript file type these commands followed by a `TAB`:

    ```javascript
    ng-c // creates an Angular controller
    ng-f // creates an Angular factory
    ng-m // creates an Angular module
    ```

**[Back to top](#table-of-contents)**

## AngularJS docs
For anything else, API reference, check the [Angular documentation](//docs.angularjs.org/api).

## Contributing

Open an issue first to discuss potential changes/additions. If you have questions with the guide, feel free to leave them as issues in the repository. If you find a typo, create a pull request. The idea is to keep the content up to date and use github’s native feature to help tell the story with issues and PR’s, which are all searchable via google. Why? Because odds are if you have a question, someone else does too! You can learn more here at about how to contribute.

*By contributing to this repository you are agreeing to make your content available subject to the license of this repository.*

### Process
    1. Discuss the changes in an Issue. 
    2. Open a Pull Request, reference the issue, and explain the change and why it adds value.
    3. The Pull Request will be evaluated and either merged or declined.

## License

_tldr; Use this guide. Attributions are appreciated._

### (The MIT License)

Copyright (c) 2014 [John Papa](http://johnpapa.net)

Permission is hereby granted, free of charge, to any person obtaining
a copy of this software and associated documentation files (the
'Software'), to deal in the Software without restriction, including
without limitation the rights to use, copy, modify, merge, publish,
distribute, sublicense, and/or sell copies of the Software, and to
permit persons to whom the Software is furnished to do so, subject to
the following conditions:

The above copyright notice and this permission notice shall be
included in all copies or substantial portions of the Software.

THE SOFTWARE IS PROVIDED 'AS IS', WITHOUT WARRANTY OF ANY KIND,
EXPRESS OR IMPLIED, INCLUDING BUT NOT LIMITED TO THE WARRANTIES OF
MERCHANTABILITY, FITNESS FOR A PARTICULAR PURPOSE AND NONINFRINGEMENT.
IN NO EVENT SHALL THE AUTHORS OR COPYRIGHT HOLDERS BE LIABLE FOR ANY
CLAIM, DAMAGES OR OTHER LIABILITY, WHETHER IN AN ACTION OF CONTRACT,
TORT OR OTHERWISE, ARISING FROM, OUT OF OR IN CONNECTION WITH THE
SOFTWARE OR THE USE OR OTHER DEALINGS IN THE SOFTWARE.

**[Back to top](#table-of-contents)**<|MERGE_RESOLUTION|>--- conflicted
+++ resolved
@@ -1203,16 +1203,11 @@
               max: '='
           },
           link: linkFunc,
-<<<<<<< HEAD
-          controller : ExampleController,
+          controller: ExampleController,
           controllerAs: 'vm',
           bindToController: true // because the scope is isolated
-=======
-          controller: ExampleController,
-          controllerAs: 'vm'
->>>>>>> d7f3387e
       };
-      
+
       return directive;
 
       function linkFunc(scope, el, attr, ctrl) {
@@ -1227,7 +1222,7 @@
       // Injecting $scope just for comparison
       var vm = this;
 
-      vm.min = 3; 
+      vm.min = 3;
       console.log('CTRL: $scope.vm.max = %i', $scope.vm.max);
       console.log('CTRL: vm.min = %i', vm.min);
       console.log('CTRL: vm.max = %i', vm.max);
